#!/usr/bin/env python3
import queue
import shlex
import subprocess
import tempfile
import threading
import time
import typing
from dataclasses import dataclass
from enum import IntEnum
from pathlib import Path

from mycroft.configuration import Configuration
from mycroft.messagebus import Message
from mycroft.messagebus.client import MessageBusClient
from mycroft.util import check_for_signal, resolve_resource_file
from mycroft.util.log import LOG

from .audio_hal import AudioHAL


class ForegroundChannel(IntEnum):
    """Available foreground channels (sound effects, TTS)"""

    EFFECT = 0
    SPEECH = 1


# Fixed sample rate for sound effects
EFFECT_SAMPLE_RATE = 48000  # Hz


# -----------------------------------------------------------------------------


@dataclass
class TTSRequest:
    """Chunk of TTS audio to play.

    A single sentence or paragraph is typically split into multiple chunks for
    faster time to first audio.

    Chunks belonging to the same original sentence or paragraph share the same
    session id.
    """

    uri: str
    session_id: str
    chunk_index: int
    num_chunks: int
    listen: bool = False

    @property
    def is_first_chunk(self):
        return self.chunk_index <= 0

    @property
    def is_last_chunk(self):
        return self.chunk_index >= (self.num_chunks - 1)


class RepeatingTimer(threading.Thread):
    """Repeatedly calls a function at a fixed interval in a separate thread"""

    def __init__(self, interval: float, function):
        self.interval = interval
        self.function = function
        self.cancelled = False

        super().__init__()

    def cancel(self):
        self.cancelled = True

    def start(self):
        self.cancelled = False
        super().start()

    def run(self):
        seconds_to_wait = self.interval

        while True:
            if self.cancelled:
                break

            time.sleep(seconds_to_wait)

            if self.cancelled:
                break

            start_time = time.time()

            try:
                self.function()
            except Exception:
                LOG.exception("timer")

            end_time = time.time()

            if self.cancelled:
                break

            # Take run time of function into account to avoid drift
            seconds_elapsed = end_time - start_time
            seconds_to_wait = max(0, self.interval - seconds_elapsed)


# -----------------------------------------------------------------------------


class AudioUserInterface:
    """Audio interface between Mycroft and the Audio HAL.

    Listens for relevant bus events and manipulates the audio system.
    """

    def __init__(self):
        self.config = Configuration.get()

        self._ahal = AudioHAL()

        self._cache_dir: typing.Optional[tempfile.TemporaryDirectory] = None

        # uri -> Path
        self._effect_paths: typing.Dict[str, Path] = {}

        self._start_listening_uri = "file://" + resolve_resource_file(
            self.config["sounds"]["start_listening"]
        )

        self._acknowledge_uri = "file://" + resolve_resource_file(
            self.config["sounds"]["acknowledge"]
        )

        self._last_skill_id: typing.Optional[str] = None

        self._bg_position_timer = RepeatingTimer(1.0, self.send_stream_position)

        self._speech_queue = queue.Queue()
        self._speech_thread: typing.Optional[threading.Thead] = None
        self._tts_session_id: typing.Optional[str] = None
        self._speech_finished = threading.Event()

        self._bus_events = {
<<<<<<< HEAD
            "mycroft.tts.stop": self.handle_tts_stop,
=======
>>>>>>> 8ce034d5
            "recognizer_loop:record_begin": self.handle_start_listening,
            "mycroft.volume.duck": self.handle_duck_volume,
            "mycroft.volume.unduck": self.handle_unduck_volume,
            "skill.started": self.handle_skill_started,
            "mycroft.audio.play-sound": self.handle_play_sound,
            "mycroft.tts.speak-chunk": self.handle_tts_chunk,
            "mycroft.audio.hal.media-finished": self.handle_media_finished,
            "mycroft.audio.service.play": self.handle_stream_play,
            "mycroft.audio.service.pause": self.handle_stream_pause,
            "mycroft.audio.service.resume": self.handle_stream_resume,
            "mycroft.audio.service.stop": self.handle_stream_stop,
        }

    def initialize(self, bus: MessageBusClient):
        """Initializes the service"""
        self.bus = bus
        self._ahal.initialize(self.bus)

        # Cache for sound effects.
        # We convert them to WAV files with the appropriate sample rate.
        self._cleanup_effect_cache()
        self._cache_dir = tempfile.TemporaryDirectory(prefix="mycroft-audio-cache")
        self._effect_paths = {}

        # Pre-cache sound effects
        self._get_or_cache_uri(self._start_listening_uri)
        self._get_or_cache_uri(self._acknowledge_uri)

        # TTS queue/thread
        self._speech_queue = queue.Queue()
        self._speech_thread = threading.Thread(target=self._speech_run, daemon=True)
        self._speech_thread.start()

        self._bg_position_timer.start()

        self._attach_events()

    def _attach_events(self):
        """Adds bus event handlers"""
        for event_name, handler in self._bus_events.items():
            self.bus.on(event_name, handler)

        # TODO: Seek events

    def shutdown(self):
        """Shuts down the service"""
        try:
            self._bg_position_timer.cancel()

            self._detach_events()

            # Stop text to speech
            self._drain_speech_queue()

            if self._speech_thread is not None:
                self._speech_queue.put(None)
                self._speech_thread.join()
                self._speech_thread = None

            self._ahal.shutdown()

            self._cleanup_effect_cache()
        except Exception:
            LOG.exception("error shutting down")

    def _cleanup_effect_cache(self):
        """Delete sound effect cache"""
        if self._cache_dir is not None:
            self._cache_dir.cleanup()
            self._cache_dir = None

    def _detach_events(self):
        """Removes bus event handlers"""
        for event_name, handler in self._bus_events.items():
            self.bus.remove(event_name, handler)

    # -------------------------------------------------------------------------

    def handle_tts_stop(self, _message):
        """Called in response to a 'stop' command"""
        self._drain_speech_queue()

        # Stop foreground channels
        self._ahal.stop_foreground(ForegroundChannel.SPEECH)

    def handle_duck_volume(self, _message):
        """Lower TTS and background stream volumes during voice commands"""
        self._ahal.stop_foreground(ForegroundChannel.SPEECH)
        self._ahal.set_background_volume(0.3)
        LOG.info("Ducked volume")

    def handle_unduck_volume(self, _message):
        """Restore volumes after voice commands"""
        self._ahal.set_background_volume(1.0)
        LOG.info("Unducked volume")

    # -------------------------------------------------------------------------

    def handle_play_sound(self, message):
        """Handler for skills' play_sound_uri"""
        uri = message.data.get("uri")
        self._play_effect(uri)

    def handle_start_listening(self, _message):
        """Play sound when Mycroft begins recording a command"""

        self._play_effect(self._start_listening_uri)

    def _get_or_cache_uri(self, uri: str) -> str:
        """Gets file path for uri, transcoding/caching as WAV if necessary"""
        file_path = self._effect_paths.get(uri)
        if file_path is None:
            # Transcode and cache WAV to temporary file
            with tempfile.NamedTemporaryFile(
                mode="wb", dir=self._cache_dir.name, suffix=".wav", delete=False
            ) as cache_file:
                file_path = cache_file.name
                LOG.info("Caching %s to %s", uri, file_path)

                # Use VLC to transcode
                subprocess.check_call(
                    [
                        "vlc",
                        "-I",
                        "dummy",
                        "--sout",
                        f"#transcode{{acodec=s16l,samplerate=48000,channels=1}}:std{{access=file,mux=wav,dst={file_path}}}",
                        str(uri),
                        "vlc://quit",
                    ]
                )
                self._effect_paths[uri] = file_path

        return file_path

    def _play_effect(self, uri: str):
        """Play sound effect from uri"""
        if uri:
            file_path = self._get_or_cache_uri(uri)
            self._ahal.play_foreground(ForegroundChannel.EFFECT, file_path, cache=True)
            LOG.info("Played sound: %s", uri)

    def handle_skill_started(self, message):
        """Handler for skills' activity_started"""
        skill_id = message.data.get("skill_id")
        if skill_id != self._last_skill_id:
            LOG.info("Clearing TTS cache for skill: %s", skill_id)

            self._drain_speech_queue()

            # Stop TTS speaking
            self._ahal.stop_foreground(ForegroundChannel.SPEECH)

            # Transition to new skill
            self._last_skill_id = skill_id

    def _drain_speech_queue(self):
        """Ensures the text to speech queue is emptied"""
        while not self._speech_queue.empty():
            self._speech_queue.get()

    def handle_tts_chunk(self, message):
        """Queues a text to speech audio chunk to be played"""
        uri = message.data["uri"]
        session_id = message.data.get("session_id", "")
        chunk_index = message.data.get("chunk_index", 0)
        num_chunks = message.data.get("num_chunks", 1)
        listen = message.data.get("listen", False)

        request = TTSRequest(
            uri=uri,
            session_id=session_id,
            chunk_index=chunk_index,
            num_chunks=num_chunks,
            listen=listen,
        )
        self._speech_queue.put(request)

        LOG.info("Queued TTS chunk %s/%s: %s", chunk_index + 1, num_chunks, uri)

    def handle_media_finished(self, message):
        """Callback when VLC media item has finished playing"""
        channel = message.data.get("channel")
        background = message.data.get("background", False)
        media_id = message.data.get("media_id")

        if channel == ForegroundChannel.SPEECH:
            if media_id == self._tts_session_id:
                # Signal speech thread to play next TTS chunk
                self._speech_finished.set()
        elif background:
            # Signal background stream complete
            LOG.info("Background stream finished")
            self.bus.emit(Message("mycroft.audio.queue_end"))

    def _speech_run(self):
        """Thread proc for text to speech"""
        try:
            while True:
                request = self._speech_queue.get()
                if request is None:
                    break

                self._tts_session_id = request.session_id

                if request.is_first_chunk:
                    self.bus.emit(Message("recognizer_loop:audio_output_start"))

                # TODO: Support other URI types
                assert request.uri.startswith("file://")
                file_path = request.uri[len("file://") :]

                # Play TTS chunk
                self._speech_finished.clear()
                duration_sec = self._ahal.play_foreground(
                    ForegroundChannel.SPEECH, file_path, media_id=request.session_id,
                )

                assert duration_sec is not None
                LOG.info(
                    "Speaking TTS chunk %s/%s for %s sec from session %s",
                    request.chunk_index + 1,
                    request.num_chunks,
                    duration_sec,
                    request.session_id,
                )

                # Wait at most a half a second after audio should have finished.
                #
                # This is done in case VLC fails to inform us that the media
                # item has finished playing.
                timeout = 0.5 + duration_sec
                self._speech_finished.wait(timeout=timeout)

                if request.is_last_chunk:
                    # Report speaking finished for speak(wait=True)
                    self.bus.emit(
                        Message(
                            "mycroft.tts.speaking-finished",
                            data={"session_id": request.session_id},
                        )
                    )

                    self.bus.emit(Message("recognizer_loop:audio_output_end"))
                    if request.listen:
                        self.bus.emit(Message("mycroft.mic.listen"))

                    # This check will clear the "signal"
                    check_for_signal("isSpeaking")

                    LOG.info("TTS session finished: %s", request.session_id)

        except Exception:
            LOG.exception("error is speech thread")

    # -------------------------------------------------------------------------

    def handle_stream_play(self, message):
        """Handler for mycroft.audio.service.play

        Play tracks using the background stream.
        """
        tracks = message.data.get("tracks", [])
        if not tracks:
            LOG.warning("Play message received with not tracks: %s", message.data)
            return

        uri_playlist = []
        for track in tracks:
            if isinstance(track, str):
                # URI
                uri_playlist.append(track)
            else:
                # (URI, mimetype)
                uri = next(iter(track))
                uri_playlist.append(uri)

        # Stop previous stream
        self._ahal.stop_background()

        LOG.info("Playing background stream: %s", uri_playlist)
        self._ahal.start_background(uri_playlist)

    def handle_stream_pause(self, _message):
        """Handler for mycroft.audio.service.pause"""
        LOG.debug("Pausing background stream")
        self._ahal.pause_background()

    def handle_stream_resume(self, _message):
        """Handler for mycroft.audio.service.resume"""
        LOG.debug("Resuming background stream")
        self._ahal.resume_background()

    def handle_stream_stop(self, _message):
        """Handler for mycroft.audio.service.stop"""
        # Don't ever actually stop the background stream.
        # This lets us resume it later at any point.
<<<<<<< HEAD
        self._ahal.pause_background()
=======
        self._ahal.pause_background(BackgroundChannel.STREAM)
        # before or after?
        self.handle_mycroft_stop(_message)

>>>>>>> 8ce034d5

    def send_stream_position(self):
        """Sends out background stream position to skills"""
        # position_ms = self._ahal.get_background_time(BackgroundChannel.STREAM)
        # if position_ms >= 0:
        #     self.bus.emit(
        #         Message(
        #             "mycroft.audio.service.position", data={"position_ms": position_ms}
        #         )
        #     )<|MERGE_RESOLUTION|>--- conflicted
+++ resolved
@@ -142,10 +142,7 @@
         self._speech_finished = threading.Event()
 
         self._bus_events = {
-<<<<<<< HEAD
             "mycroft.tts.stop": self.handle_tts_stop,
-=======
->>>>>>> 8ce034d5
             "recognizer_loop:record_begin": self.handle_start_listening,
             "mycroft.volume.duck": self.handle_duck_volume,
             "mycroft.volume.unduck": self.handle_unduck_volume,
@@ -443,14 +440,7 @@
         """Handler for mycroft.audio.service.stop"""
         # Don't ever actually stop the background stream.
         # This lets us resume it later at any point.
-<<<<<<< HEAD
         self._ahal.pause_background()
-=======
-        self._ahal.pause_background(BackgroundChannel.STREAM)
-        # before or after?
-        self.handle_mycroft_stop(_message)
-
->>>>>>> 8ce034d5
 
     def send_stream_position(self):
         """Sends out background stream position to skills"""

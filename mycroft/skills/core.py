--- conflicted
+++ resolved
@@ -256,12 +256,8 @@
                     self.name)
                 logger.error(
                     "An error occurred while processing a request in " +
-<<<<<<< HEAD
-=======
                     self.name, exc_info=True)
->>>>>>> a9caecc2
-
-                    self.name, exc_info=True + " " + e)
+
         if handler:
             self.emitter.on(intent_parser.name, receive_handler)
 
